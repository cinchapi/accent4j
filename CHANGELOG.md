# Changelog

<<<<<<< HEAD
#### Version 1.12.1 (TBD)
=======
#### Version 1.13.0 (September 5, 2022)
* Added the `ByteBuffers#share` method that returns a new ByteBuffer containing a shared subseqence of a source `ByteBuffer` while incrementing the `position` of the source the same number of bytes that are shared.
* Upgraded `logback` dependency to version `1.2.11`
* Fixed a bug in `Reflection#call` that threw a `NoSuchMethodException` when trying to call an overriden method that accepts a generic parameter.

#### Version 1.12.1 (August 30, 2021)
>>>>>>> 4d12e407
* Improved the performance of `CountUpLatch` by using better synchronization control.
* Fixed a bug in `AnyStrings#tryParseNumber` that caused an error to be thrown instead of returning `null` when parsing strings with a leading `E` or `e` followed by digit characters (e.g. `e45`). These strings were mistaken for a number in scientific notation, but the parser has been fixed so that error no longer occurs.
* Optimized `ByteBuffers#getByteArray` to return the backing array of a `ByteBuffer` if it exists and the position of the `ByteBuffer` is `0` as well as the number of bytes `remaining` being equal to its `capacity`.

#### Version 1.12.0 (December 8, 2020)
* Fixed a bug that made it possible for the `ByteBuffer` returend from `ByteBuffers#get(ByteBuffer int)` to have a different byte order than the input source.
* Deprecated `ByteBuffers#encodeAsHex` in favor of `ByteBuffers#encodeAsHexString`.
* Deprecated `ByteBuffers#decodeFromHex` in favor of `ByteBuffers#decodeFromHexString`.

#### Version 1.11.0 (February 12, 2020)
* Added the `TriConsumer` functional interface that is similar to `BiConsumer` for three input arguments.

#### Version 1.10.0 (November 23, 2019)
* Added an improvement to `LazyTransformSet` that caches previously transformed values and makes a best effort to keep them from being transformed on subsequent iterations. 
* Added an `ExecutorRaceService` that can be used to execute multiple tasks in parallel with the option to give one of the tasks a head start. The first of the tasks to complete has its `Future` returned to the caller.
* Added the `Multimaps#from` method that transforms a `Map` whose values are a `Set` of objects into a `Multimap`.

#### Version 1.9.0 (November 11, 2019)
* Added the `CoalescableTreeMap` data structure that contains a `coalesce` method to return values for a consecutive range of similar keys.

#### Version 1.8.4 (October 30, 2019)
* Fixed a bug that caused `Sequences#isSequence` to throw a `NullPointerException` when checking a `null` reference. This method will now return `false` when provided a `null` parameter.

#### Version 1.8.3 (October 26, 2019)
* Fixed a bug that caused `AnyStrings#join` to throw an `IndexOutOfBoundsException` when trying to join an empty array of arguments with a separator. These functions now correctly return an empty string.

#### Version 1.8.2 ( September 14, 2019)
* Fixed a bug that caused a `StringSplitter` to throw an `IllegalStateException` when `toArray()` would generate an empty array because the combination of the original input and split options did not produce any distinct tokens (i.e. using `SplitOption.TRIM_WHITESPACE` with an empty string input). 

#### Version 1.8.1 (September 2, 2019)
* Added a version of `AnyObjects#split` that takes a `StringSplitter` as a parameter to provide more configurable split functionality.

#### Version 1.8.0 (August 16, 2019)
* Added `Benchmark#average` method that runs an action for a specified number of rounds and returns the **average** run time.
* Added a `CountUpLatch` synchronization construct to allow threads to wait until a latch has been incremented at least `n` times; even if `n` isn't known until after the incrementation begins.
* Added the `AnyObjects#split` functions to split the `toString()` representation of an `Object` or a `Sequence` of Objects by a delimiter; ultimately producing a flattened list of all the delimited substrings.

#### Version 1.7.1 (August 4, 2019)
* Fix a bug that causes the `WrapperAwareStringSplitter` to incorrectly split a string by a delimiter within a wrapped character sequence if there was no instance of the delimiter character appearing before the wrapped characters.

#### Version 1.7.0 (August 4, 2019)
* Added a `WrapperAwareStringSplitter` that can be used to split strings on a delimiter except for when that delimiter appears within a character sequence that is wrapped by two specified characters (i.e. beginning and ending parenthesis or left and right brackets).

#### Version 1.6.1 (July 15, 2019)
* Fixed a bug in `Reflection#getTypeArguments` that erroneously returned an empty collection of type arguments when a field was parameterized with a type that itself had a parameterized type (i.e. `List<AtomicReference<Integer>>`)
* Fixed a bug in `Reflection#getTypeArguments` that caused only a subset of type arguments to be returned in a field contained multiple type arguments, some of which were the same type (i.e. `Map<Integer, Integer>`).

#### Version 1.6.0 (June 23, 2019)
* Added the `com.cinchapi.script.ScriptObjectMirrors` utility class which contains the `javaify` method for casting script objects to their native Java counterparts.
* Added `com.cinchapi.common.collect.lazy` package which contains collections that facilitate efficient streaming by executing transformation logic on the fly. The package contains
  * `LazyTransformSet` - a `Set` that transforms items from another set using a function. The transformation only happens at the point of consumption.
* Added `Reflection#getAllDeclaredMethods` to return `Method` objects for all the non-base methods declared in a class hiearchy.

#### Version 1.5.3 (February 16, 2019)
* Fixed a bug in `AnyStrings#isWithinQuotes` that failed to account for all classes of unicode quote characters.
* Added functionality to `AnyStrings#replaceUnicodeConfusables` to specify characters that should not be replaced, even if they are a confusable.
* Added functionality to `AnyStrings#isWithinQuotes` to specify characters that should not be treated as quote characters, even if they actually are.

#### Version 1.5.2 (December 29, 2018)
* Fixed a bug where the `Reflection#getMethod` and other dependent functions (i.e. `call`, `callStatic`, etc) incorrectly determined an invocation was ambiguous if the invoked method was overloaded with corresponding parameters that are autoboxable (i.e. `long` and `Long`). For example, trying to invoke one of `foo(String arg1, long arg2)` and `foo(String arg1, Long arg2)` would previously fail.

#### Version 1.5.1 (November 28, 2018)
* Fixed a bug that caused an `ArrayBuilder` to fail when adding elements with different types even though those types had a common ancestor type.
* Fixed a bug that caused issues when using `Reflection` to determine the callability of or to invoke methods with a varargs parameter.

#### Version 1.5.0 (November 23, 2018)
* Added the `Types` utility class which contains functions to coerce objects to a specific type.

#### Version 1.4.0 (November 20, 2018)
* Added `Reflection#isCallableWith` that tests whether a `Method` is callable with an array of parameters.
* Added `ByteBuffers#getByteArray` and deprecated `ByteBuffers#toByteArray` because the implementation of the latter is incorrect when the `ByteBuffer` is backed by an array.

#### Version 1.3.0 (October 30, 2018)
* Added the `Continuation` data structure, which is an infinite `List` whose elements are generated on the fly using a `Function` or `Supplier`. When an element at an index is generated, it is always associated with that index for the duration of the continuation's lifetime. Because of these semantics, a `Continuation` is not directly mutable using the `add` or `remove` methods.
* Added the `CaseFormats` utility class to provide common operations related to the `CaseFormat` enum from Guava.
* Added `Sequences#isSequenceType` method to check whether a class is that of a `Sequence`.
* Added `Reflection#loadClassQuietly` to load a class without throwing a checked exception.
* Deprecated the `Check` interface in favor of the `java.util.function.Predicate`.
* Deprecated the `Generator` interface in favor of `java.util.function.Supplier`.

#### Version 1.2.0 (October 14, 2018)
* Add the `Adjective` framework. An `Adjective` is a group of class and class-hirearchy specific definitions that describe a trait that may apply to objects. Some adjectives may have built-in definitions, but all of them are intended to be customizable on a per-instance (e.g. no static state) basis using the `define` method. An adjective's applicability for an object can be tested using the `describes` method.
* The `Empty` adjective is provided. By default, `Empty` describes a null value, an empty String, an empty Iterable, or an empty Array.
* Deprecated the `AnyObjects#isNullOrEmpty`* and `AnyObjects#registerEmptyDefinition` methods in favor of using `Empty` instances when needed. These methods should be avoid because they rely on static state that can cause global conflicts. 
* Added `Sequences` utility class containing operations for `Iterable` and `Array` objects.
* Added `Enums` utility class with functions to parse enums from values while ignoring `toString` case and/or using custom logic.
* Added the `Association#ensure` static factory method that only creates a new `Association` from a `Map` if the `Map` is not already an `Association`. Otherwise, the input instance is returned.
* Improved the efficiency of creating a new `Association` instance from an existing instance.
* Added a `TriFunction` functional interface that is a three-arity specialization of a `Function`.

#### Version 1.1.0 (September 3, 2018)
* Added the `Association` data type. An `Association` is a nested mapping encapsulated within a `Map<String, Object>` that has custom logic for handling navigable traversal paths (e.g. keys that use periods (e.g. `.` to indicate traversing from one level within the Map to a deeper level (e.g. a nested collection or Map))).
* Deprecated the `Collectives` functions.
* Deprecated the `AnyMaps#explode` and `AnyMaps#navigate` functions in favor of the `Association` data type.
* Added `MergeStrategies` class that contains `merge` functions for `Map` and `Association` objects. The provided strategies are `ours`, `theirs`, `concat` and `upsert`.

#### Version 1.0.0 (August 25, 2018)
* Initial Relase<|MERGE_RESOLUTION|>--- conflicted
+++ resolved
@@ -1,15 +1,11 @@
 # Changelog
 
-<<<<<<< HEAD
-#### Version 1.12.1 (TBD)
-=======
 #### Version 1.13.0 (September 5, 2022)
 * Added the `ByteBuffers#share` method that returns a new ByteBuffer containing a shared subseqence of a source `ByteBuffer` while incrementing the `position` of the source the same number of bytes that are shared.
 * Upgraded `logback` dependency to version `1.2.11`
 * Fixed a bug in `Reflection#call` that threw a `NoSuchMethodException` when trying to call an overriden method that accepts a generic parameter.
 
 #### Version 1.12.1 (August 30, 2021)
->>>>>>> 4d12e407
 * Improved the performance of `CountUpLatch` by using better synchronization control.
 * Fixed a bug in `AnyStrings#tryParseNumber` that caused an error to be thrown instead of returning `null` when parsing strings with a leading `E` or `e` followed by digit characters (e.g. `e45`). These strings were mistaken for a number in scientific notation, but the parser has been fixed so that error no longer occurs.
 * Optimized `ByteBuffers#getByteArray` to return the backing array of a `ByteBuffer` if it exists and the position of the `ByteBuffer` is `0` as well as the number of bytes `remaining` being equal to its `capacity`.

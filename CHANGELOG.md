# Changelog

<<<<<<< HEAD
#### Version 1.6.0 (TBD)
* Added the `com.cinchapi.script.ScriptObjectMirrors` utility class which contains the `javaify` method for casting script objects to their native Java counterparts.

#### Version 1.5.3 (TBD)
=======
#### Version 1.6.0 (June 23, 2019)
* Added the `com.cinchapi.script.ScriptObjectMirrors` utility class which contains the `javaify` method for casting script objects to their native Java counterparts.
* Added `com.cinchapi.common.collect.lazy` package which contains collections that facilitate efficient streaming by executing transformation logic on the fly. The package contains
  * `LazyTransformSet` - a `Set` that transforms items from another set using a function. The transformation only happens at the point of consumption.
* Added `Reflection#getAllDeclaredMethods` to return `Method` objects for all the non-base methods declared in a class hiearchy.

#### Version 1.5.3 (February 16, 2019)
>>>>>>> 527ce900
* Fixed a bug in `AnyStrings#isWithinQuotes` that failed to account for all classes of unicode quote characters.
* Added functionality to `AnyStrings#replaceUnicodeConfusables` to specify characters that should not be replaced, even if they are a confusable.
* Added functionality to `AnyStrings#isWithinQuotes` to specify characters that should not be treated as quote characters, even if they actually are.

#### Version 1.5.2 (December 29, 2018)
* Fixed a bug where the `Reflection#getMethod` and other dependent functions (i.e. `call`, `callStatic`, etc) incorrectly determined an invocation was ambiguous if the invoked method was overloaded with corresponding parameters that are autoboxable (i.e. `long` and `Long`). For example, trying to invoke one of `foo(String arg1, long arg2)` and `foo(String arg1, Long arg2)` would previously fail.

#### Version 1.5.1 (November 28, 2018)
* Fixed a bug that caused an `ArrayBuilder` to fail when adding elements with different types even though those types had a common ancestor type.
* Fixed a bug that caused issues when using `Reflection` to determine the callability of or to invoke methods with a varargs parameter.

#### Version 1.5.0 (November 23, 2018)
* Added the `Types` utility class which contains functions to coerce objects to a specific type.

#### Version 1.4.0 (November 20, 2018)
* Added `Reflection#isCallableWith` that tests whether a `Method` is callable with an array of parameters.
* Added `ByteBuffers#getByteArray` and deprecated `ByteBuffers#toByteArray` because the implementation of the latter is incorrect when the `ByteBuffer` is backed by an array.

#### Version 1.3.0 (October 30, 2018)
* Added the `Continuation` data structure, which is an infinite `List` whose elements are generated on the fly using a `Function` or `Supplier`. When an element at an index is generated, it is always associated with that index for the duration of the continuation's lifetime. Because of these semantics, a `Continuation` is not directly mutable using the `add` or `remove` methods.
* Added the `CaseFormats` utility class to provide common operations related to the `CaseFormat` enum from Guava.
* Added `Sequences#isSequenceType` method to check whether a class is that of a `Sequence`.
* Added `Reflection#loadClassQuietly` to load a class without throwing a checked exception.
* Deprecated the `Check` interface in favor of the `java.util.function.Predicate`.
* Deprecated the `Generator` interface in favor of `java.util.function.Supplier`.

#### Version 1.2.0 (October 14, 2018)
* Add the `Adjective` framework. An `Adjective` is a group of class and class-hirearchy specific definitions that describe a trait that may apply to objects. Some adjectives may have built-in definitions, but all of them are intended to be customizable on a per-instance (e.g. no static state) basis using the `define` method. An adjective's applicability for an object can be tested using the `describes` method.
* The `Empty` adjective is provided. By default, `Empty` describes a null value, an empty String, an empty Iterable, or an empty Array.
* Deprecated the `AnyObjects#isNullOrEmpty`* and `AnyObjects#registerEmptyDefinition` methods in favor of using `Empty` instances when needed. These methods should be avoid because they rely on static state that can cause global conflicts. 
* Added `Sequences` utility class containing operations for `Iterable` and `Array` objects.
* Added `Enums` utility class with functions to parse enums from values while ignoring `toString` case and/or using custom logic.
* Added the `Association#ensure` static factory method that only creates a new `Association` from a `Map` if the `Map` is not already an `Association`. Otherwise, the input instance is returned.
* Improved the efficiency of creating a new `Association` instance from an existing instance.
* Added a `TriFunction` functional interface that is a three-arity specialization of a `Function`.

#### Version 1.1.0 (September 3, 2018)
* Added the `Association` data type. An `Association` is a nested mapping encapsulated within a `Map<String, Object>` that has custom logic for handling navigable traversal paths (e.g. keys that use periods (e.g. `.` to indicate traversing from one level within the Map to a deeper level (e.g. a nested collection or Map))).
* Deprecated the `Collectives` functions.
* Deprecated the `AnyMaps#explode` and `AnyMaps#navigate` functions in favor of the `Association` data type.
* Added `MergeStrategies` class that contains `merge` functions for `Map` and `Association` objects. The provided strategies are `ours`, `theirs`, `concat` and `upsert`.

#### Version 1.0.0 (August 25, 2018)
* Initial Relase<|MERGE_RESOLUTION|>--- conflicted
+++ resolved
@@ -1,11 +1,5 @@
 # Changelog
 
-<<<<<<< HEAD
-#### Version 1.6.0 (TBD)
-* Added the `com.cinchapi.script.ScriptObjectMirrors` utility class which contains the `javaify` method for casting script objects to their native Java counterparts.
-
-#### Version 1.5.3 (TBD)
-=======
 #### Version 1.6.0 (June 23, 2019)
 * Added the `com.cinchapi.script.ScriptObjectMirrors` utility class which contains the `javaify` method for casting script objects to their native Java counterparts.
 * Added `com.cinchapi.common.collect.lazy` package which contains collections that facilitate efficient streaming by executing transformation logic on the fly. The package contains
@@ -13,7 +7,6 @@
 * Added `Reflection#getAllDeclaredMethods` to return `Method` objects for all the non-base methods declared in a class hiearchy.
 
 #### Version 1.5.3 (February 16, 2019)
->>>>>>> 527ce900
 * Fixed a bug in `AnyStrings#isWithinQuotes` that failed to account for all classes of unicode quote characters.
 * Added functionality to `AnyStrings#replaceUnicodeConfusables` to specify characters that should not be replaced, even if they are a confusable.
 * Added functionality to `AnyStrings#isWithinQuotes` to specify characters that should not be treated as quote characters, even if they actually are.

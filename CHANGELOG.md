# Changelog

<<<<<<< HEAD
=======
#### Version 1.7.0 (August 4, 2019)
* Added a `WrapperAwareStringSplitter` that can be used to split strings on a delimiter except for when that delimiter appears within a character sequence that is wrapped by two specified characters (i.e. beginning and ending parenthesis or left and right brackets).

>>>>>>> 4b0a1d09
#### Version 1.6.1 (July 15, 2019)
* Fixed a bug in `Reflection#getTypeArguments` that erroneously returned an empty collection of type arguments when a field was parameterized with a type that itself had a parameterized type (i.e. `List<AtomicReference<Integer>>`)
* Fixed a bug in `Reflection#getTypeArguments` that caused only a subset of type arguments to be returned in a field contained multiple type arguments, some of which were the same type (i.e. `Map<Integer, Integer>`).

#### Version 1.6.0 (June 23, 2019)
* Added the `com.cinchapi.script.ScriptObjectMirrors` utility class which contains the `javaify` method for casting script objects to their native Java counterparts.
* Added `com.cinchapi.common.collect.lazy` package which contains collections that facilitate efficient streaming by executing transformation logic on the fly. The package contains
  * `LazyTransformSet` - a `Set` that transforms items from another set using a function. The transformation only happens at the point of consumption.
* Added `Reflection#getAllDeclaredMethods` to return `Method` objects for all the non-base methods declared in a class hiearchy.

#### Version 1.5.3 (February 16, 2019)
* Fixed a bug in `AnyStrings#isWithinQuotes` that failed to account for all classes of unicode quote characters.
* Added functionality to `AnyStrings#replaceUnicodeConfusables` to specify characters that should not be replaced, even if they are a confusable.
* Added functionality to `AnyStrings#isWithinQuotes` to specify characters that should not be treated as quote characters, even if they actually are.

#### Version 1.5.2 (December 29, 2018)
* Fixed a bug where the `Reflection#getMethod` and other dependent functions (i.e. `call`, `callStatic`, etc) incorrectly determined an invocation was ambiguous if the invoked method was overloaded with corresponding parameters that are autoboxable (i.e. `long` and `Long`). For example, trying to invoke one of `foo(String arg1, long arg2)` and `foo(String arg1, Long arg2)` would previously fail.

#### Version 1.5.1 (November 28, 2018)
* Fixed a bug that caused an `ArrayBuilder` to fail when adding elements with different types even though those types had a common ancestor type.
* Fixed a bug that caused issues when using `Reflection` to determine the callability of or to invoke methods with a varargs parameter.

#### Version 1.5.0 (November 23, 2018)
* Added the `Types` utility class which contains functions to coerce objects to a specific type.

#### Version 1.4.0 (November 20, 2018)
* Added `Reflection#isCallableWith` that tests whether a `Method` is callable with an array of parameters.
* Added `ByteBuffers#getByteArray` and deprecated `ByteBuffers#toByteArray` because the implementation of the latter is incorrect when the `ByteBuffer` is backed by an array.

#### Version 1.3.0 (October 30, 2018)
* Added the `Continuation` data structure, which is an infinite `List` whose elements are generated on the fly using a `Function` or `Supplier`. When an element at an index is generated, it is always associated with that index for the duration of the continuation's lifetime. Because of these semantics, a `Continuation` is not directly mutable using the `add` or `remove` methods.
* Added the `CaseFormats` utility class to provide common operations related to the `CaseFormat` enum from Guava.
* Added `Sequences#isSequenceType` method to check whether a class is that of a `Sequence`.
* Added `Reflection#loadClassQuietly` to load a class without throwing a checked exception.
* Deprecated the `Check` interface in favor of the `java.util.function.Predicate`.
* Deprecated the `Generator` interface in favor of `java.util.function.Supplier`.

#### Version 1.2.0 (October 14, 2018)
* Add the `Adjective` framework. An `Adjective` is a group of class and class-hirearchy specific definitions that describe a trait that may apply to objects. Some adjectives may have built-in definitions, but all of them are intended to be customizable on a per-instance (e.g. no static state) basis using the `define` method. An adjective's applicability for an object can be tested using the `describes` method.
* The `Empty` adjective is provided. By default, `Empty` describes a null value, an empty String, an empty Iterable, or an empty Array.
* Deprecated the `AnyObjects#isNullOrEmpty`* and `AnyObjects#registerEmptyDefinition` methods in favor of using `Empty` instances when needed. These methods should be avoid because they rely on static state that can cause global conflicts. 
* Added `Sequences` utility class containing operations for `Iterable` and `Array` objects.
* Added `Enums` utility class with functions to parse enums from values while ignoring `toString` case and/or using custom logic.
* Added the `Association#ensure` static factory method that only creates a new `Association` from a `Map` if the `Map` is not already an `Association`. Otherwise, the input instance is returned.
* Improved the efficiency of creating a new `Association` instance from an existing instance.
* Added a `TriFunction` functional interface that is a three-arity specialization of a `Function`.

#### Version 1.1.0 (September 3, 2018)
* Added the `Association` data type. An `Association` is a nested mapping encapsulated within a `Map<String, Object>` that has custom logic for handling navigable traversal paths (e.g. keys that use periods (e.g. `.` to indicate traversing from one level within the Map to a deeper level (e.g. a nested collection or Map))).
* Deprecated the `Collectives` functions.
* Deprecated the `AnyMaps#explode` and `AnyMaps#navigate` functions in favor of the `Association` data type.
* Added `MergeStrategies` class that contains `merge` functions for `Map` and `Association` objects. The provided strategies are `ours`, `theirs`, `concat` and `upsert`.

#### Version 1.0.0 (August 25, 2018)
* Initial Relase<|MERGE_RESOLUTION|>--- conflicted
+++ resolved
@@ -1,11 +1,8 @@
 # Changelog
 
-<<<<<<< HEAD
-=======
 #### Version 1.7.0 (August 4, 2019)
 * Added a `WrapperAwareStringSplitter` that can be used to split strings on a delimiter except for when that delimiter appears within a character sequence that is wrapped by two specified characters (i.e. beginning and ending parenthesis or left and right brackets).
 
->>>>>>> 4b0a1d09
 #### Version 1.6.1 (July 15, 2019)
 * Fixed a bug in `Reflection#getTypeArguments` that erroneously returned an empty collection of type arguments when a field was parameterized with a type that itself had a parameterized type (i.e. `List<AtomicReference<Integer>>`)
 * Fixed a bug in `Reflection#getTypeArguments` that caused only a subset of type arguments to be returned in a field contained multiple type arguments, some of which were the same type (i.e. `Map<Integer, Integer>`).
